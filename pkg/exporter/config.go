--- conflicted
+++ resolved
@@ -13,17 +13,13 @@
 	LogLevel       string                    `yaml:"logLevel"`
 	LogFormat      string                    `yaml:"logFormat"`
 	ThrottlePeriod int64                     `yaml:"throttlePeriod"`
-<<<<<<< HEAD
 	ClusterName    string                    `yaml:"clusterName,omitempty"`
-=======
->>>>>>> 5852c86d
 	Namespace      string                    `yaml:"namespace"`
 	LeaderElection kube.LeaderElectionConfig `yaml:"leaderElection"`
 	Route          Route                     `yaml:"route"`
 	Receivers      []sinks.ReceiverConfig    `yaml:"receivers"`
-
-	KubeQPS   float32 `yaml:"kubeQPS,omitempty"`
-	KubeBurst int     `yaml:"kubeBurst,omitempty"`
+	KubeQPS        float32                   `yaml:"kubeQPS,omitempty"`
+	KubeBurst      int                       `yaml:"kubeBurst,omitempty"`
 }
 
 func (c *Config) Validate() error {
